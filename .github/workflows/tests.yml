# This workflow will install Python dependencies, run tests and lint with a single version of Python
# For more information see: https://docs.github.com/en/actions/automating-builds-and-tests/building-and-testing-python

name: Pytest

on:
  pull_request:
    branches: [ "main" ]
  workflow_dispatch:

permissions:
  contents: read

jobs:
  build:

    runs-on: ubuntu-latest

    steps:
<<<<<<< HEAD
    - uses: actions/checkout@v3
    - name: Set up Python 3.12
      uses: actions/setup-python@v3
=======
    - uses: actions/checkout@v4
    - name: Set up Python 3.10
      uses: actions/setup-python@v5
>>>>>>> d27cd265
      with:
        python-version: "3.10"
    - name: Install dependencies
      run: |
        python -m pip install --upgrade pip
        pip install flake8 pytest
        if [ -f requirements.txt ]; then pip install -r requirements.txt; fi
    - name: Lint with flake8
      run: |
        # stop the build if there are Python syntax errors or undefined names
        flake8 . --count --select=E9,F63,F7,F82 --show-source --statistics
        # exit-zero treats all errors as warnings. The GitHub editor is 127 chars wide
        flake8 . --count --exit-zero --max-complexity=10 --max-line-length=127 --statistics
    - name: Test with pytest
      run: |
        pytest
        # pytest --log-cli-level=DEBUG<|MERGE_RESOLUTION|>--- conflicted
+++ resolved
@@ -17,15 +17,9 @@
     runs-on: ubuntu-latest
 
     steps:
-<<<<<<< HEAD
-    - uses: actions/checkout@v3
-    - name: Set up Python 3.12
-      uses: actions/setup-python@v3
-=======
     - uses: actions/checkout@v4
     - name: Set up Python 3.10
       uses: actions/setup-python@v5
->>>>>>> d27cd265
       with:
         python-version: "3.10"
     - name: Install dependencies
